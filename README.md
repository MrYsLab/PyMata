--- conflicted
+++ resolved
@@ -4,15 +4,9 @@
 
 Harness the raw power of Standard Firmata without having to master the complexities of Standard Firmata's communication protocol. The PyMata class library is an easy to use, high performance abstraction layer for Standard Firmata. A fully documented, straight forward API is provided so that you can quickly code your application.
 
-<<<<<<< HEAD
-Pydoc generated API documentation is provided in both PDF and HTML formats. The source code is fully commented to help make extending PyMata a straight forward task.
-=======
-Pydoc generated API documentation is provided in HTML format. The source code is fully commented to help make extending PyMata a straight forward task.
->>>>>>> e5bf5748
+Pydoc generated API documentation is provided in PDF format. The source code is fully commented to help make extending PyMata a straight forward task.
 
 A fully commented example application is provided to help accelerate your development efforts.
-
-There are also examples for I2C write and read operations.
 
 Before using PyMata, PySerial needs to be installed. PySerial installation instructions may be found at http://pyserial.sourceforge.net/.
 
@@ -23,16 +17,7 @@
 http://code.google.com/p/oopinchangeint/
 
 
-<<<<<<< HEAD
-Included Examples
-=================
+ToDo
+====
 
-pymata_basics - a simple client application to communicate with an Arduino board
-
-pymata_i2c_write - this contains both a control layer for the Adafruit Bi-Color 8x8 LED Matrix and a demo program
-
-pymata_i2c_read -  a demo program to read from a SparkFun TMP102 Breakout temperature device.
-
-
-=======
->>>>>>> e5bf5748
+Add I2C support - the goal is to have this complete by Dec 1, 2013